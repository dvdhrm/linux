/*
 * Hardware monitoring driver for Maxim MAX34440/MAX34441
 *
 * Copyright (c) 2011 Ericsson AB.
 *
 * This program is free software; you can redistribute it and/or modify
 * it under the terms of the GNU General Public License as published by
 * the Free Software Foundation; either version 2 of the License, or
 * (at your option) any later version.
 *
 * This program is distributed in the hope that it will be useful,
 * but WITHOUT ANY WARRANTY; without even the implied warranty of
 * MERCHANTABILITY or FITNESS FOR A PARTICULAR PURPOSE. See the
 * GNU General Public License for more details.
 *
 * You should have received a copy of the GNU General Public License
 * along with this program; if not, write to the Free Software
 * Foundation, Inc., 675 Mass Ave, Cambridge, MA 02139, USA.
 */

#include <linux/kernel.h>
#include <linux/module.h>
#include <linux/init.h>
#include <linux/err.h>
#include <linux/i2c.h>
#include "pmbus.h"

enum chips { max34440, max34441, max34446 };

#define MAX34440_MFR_VOUT_PEAK		0xd4
#define MAX34440_MFR_IOUT_PEAK		0xd5
#define MAX34440_MFR_TEMPERATURE_PEAK	0xd6
#define MAX34440_MFR_VOUT_MIN		0xd7

#define MAX34446_MFR_POUT_PEAK		0xe0
#define MAX34446_MFR_POUT_AVG		0xe1
#define MAX34446_MFR_IOUT_AVG		0xe2
#define MAX34446_MFR_TEMPERATURE_AVG	0xe3

#define MAX34440_STATUS_OC_WARN		(1 << 0)
#define MAX34440_STATUS_OC_FAULT	(1 << 1)
#define MAX34440_STATUS_OT_FAULT	(1 << 5)
#define MAX34440_STATUS_OT_WARN		(1 << 6)

struct max34440_data {
	int id;
	struct pmbus_driver_info info;
};

#define to_max34440_data(x)  container_of(x, struct max34440_data, info)

static int max34440_read_word_data(struct i2c_client *client, int page, int reg)
{
	int ret;
	const struct pmbus_driver_info *info = pmbus_get_driver_info(client);
	const struct max34440_data *data = to_max34440_data(info);

	switch (reg) {
	case PMBUS_VIRT_READ_VOUT_MIN:
		ret = pmbus_read_word_data(client, page,
					   MAX34440_MFR_VOUT_MIN);
		break;
	case PMBUS_VIRT_READ_VOUT_MAX:
		ret = pmbus_read_word_data(client, page,
					   MAX34440_MFR_VOUT_PEAK);
		break;
	case PMBUS_VIRT_READ_IOUT_AVG:
		if (data->id != max34446)
			return -ENXIO;
		ret = pmbus_read_word_data(client, page,
					   MAX34446_MFR_IOUT_AVG);
		break;
	case PMBUS_VIRT_READ_IOUT_MAX:
		ret = pmbus_read_word_data(client, page,
					   MAX34440_MFR_IOUT_PEAK);
		break;
	case PMBUS_VIRT_READ_POUT_AVG:
		if (data->id != max34446)
			return -ENXIO;
		ret = pmbus_read_word_data(client, page,
					   MAX34446_MFR_POUT_AVG);
		break;
	case PMBUS_VIRT_READ_POUT_MAX:
		if (data->id != max34446)
			return -ENXIO;
		ret = pmbus_read_word_data(client, page,
					   MAX34446_MFR_POUT_PEAK);
		break;
	case PMBUS_VIRT_READ_TEMP_AVG:
		if (data->id != max34446)
			return -ENXIO;
		ret = pmbus_read_word_data(client, page,
					   MAX34446_MFR_TEMPERATURE_AVG);
		break;
	case PMBUS_VIRT_READ_TEMP_MAX:
		ret = pmbus_read_word_data(client, page,
					   MAX34440_MFR_TEMPERATURE_PEAK);
		break;
	case PMBUS_VIRT_RESET_POUT_HISTORY:
		if (data->id != max34446)
			return -ENXIO;
		ret = 0;
		break;
	case PMBUS_VIRT_RESET_VOUT_HISTORY:
	case PMBUS_VIRT_RESET_IOUT_HISTORY:
	case PMBUS_VIRT_RESET_TEMP_HISTORY:
		ret = 0;
		break;
	default:
		ret = -ENODATA;
		break;
	}
	return ret;
}

static int max34440_write_word_data(struct i2c_client *client, int page,
				    int reg, u16 word)
{
	const struct pmbus_driver_info *info = pmbus_get_driver_info(client);
	const struct max34440_data *data = to_max34440_data(info);
	int ret;

	switch (reg) {
	case PMBUS_VIRT_RESET_POUT_HISTORY:
		ret = pmbus_write_word_data(client, page,
					    MAX34446_MFR_POUT_PEAK, 0);
		if (ret)
			break;
		ret = pmbus_write_word_data(client, page,
					    MAX34446_MFR_POUT_AVG, 0);
		break;
	case PMBUS_VIRT_RESET_VOUT_HISTORY:
		ret = pmbus_write_word_data(client, page,
					    MAX34440_MFR_VOUT_MIN, 0x7fff);
		if (ret)
			break;
		ret = pmbus_write_word_data(client, page,
					    MAX34440_MFR_VOUT_PEAK, 0);
		break;
	case PMBUS_VIRT_RESET_IOUT_HISTORY:
		ret = pmbus_write_word_data(client, page,
					    MAX34440_MFR_IOUT_PEAK, 0);
		if (!ret && data->id == max34446)
			ret = pmbus_write_word_data(client, page,
					MAX34446_MFR_IOUT_AVG, 0);

		break;
	case PMBUS_VIRT_RESET_TEMP_HISTORY:
		ret = pmbus_write_word_data(client, page,
					    MAX34440_MFR_TEMPERATURE_PEAK,
					    0x8000);
<<<<<<< HEAD
=======
		if (!ret && data->id == max34446)
			ret = pmbus_write_word_data(client, page,
					MAX34446_MFR_TEMPERATURE_AVG, 0);
>>>>>>> e9676695
		break;
	default:
		ret = -ENODATA;
		break;
	}
	return ret;
}

static int max34440_read_byte_data(struct i2c_client *client, int page, int reg)
{
	int ret = 0;
	int mfg_status;

	if (page >= 0) {
		ret = pmbus_set_page(client, page);
		if (ret < 0)
			return ret;
	}

	switch (reg) {
	case PMBUS_STATUS_IOUT:
		mfg_status = pmbus_read_word_data(client, 0,
						  PMBUS_STATUS_MFR_SPECIFIC);
		if (mfg_status < 0)
			return mfg_status;
		if (mfg_status & MAX34440_STATUS_OC_WARN)
			ret |= PB_IOUT_OC_WARNING;
		if (mfg_status & MAX34440_STATUS_OC_FAULT)
			ret |= PB_IOUT_OC_FAULT;
		break;
	case PMBUS_STATUS_TEMPERATURE:
		mfg_status = pmbus_read_word_data(client, 0,
						  PMBUS_STATUS_MFR_SPECIFIC);
		if (mfg_status < 0)
			return mfg_status;
		if (mfg_status & MAX34440_STATUS_OT_WARN)
			ret |= PB_TEMP_OT_WARNING;
		if (mfg_status & MAX34440_STATUS_OT_FAULT)
			ret |= PB_TEMP_OT_FAULT;
		break;
	default:
		ret = -ENODATA;
		break;
	}
	return ret;
}

static struct pmbus_driver_info max34440_info[] = {
	[max34440] = {
		.pages = 14,
		.format[PSC_VOLTAGE_IN] = direct,
		.format[PSC_VOLTAGE_OUT] = direct,
		.format[PSC_TEMPERATURE] = direct,
		.format[PSC_CURRENT_OUT] = direct,
		.m[PSC_VOLTAGE_IN] = 1,
		.b[PSC_VOLTAGE_IN] = 0,
		.R[PSC_VOLTAGE_IN] = 3,	    /* R = 0 in datasheet reflects mV */
		.m[PSC_VOLTAGE_OUT] = 1,
		.b[PSC_VOLTAGE_OUT] = 0,
		.R[PSC_VOLTAGE_OUT] = 3,    /* R = 0 in datasheet reflects mV */
		.m[PSC_CURRENT_OUT] = 1,
		.b[PSC_CURRENT_OUT] = 0,
		.R[PSC_CURRENT_OUT] = 3,    /* R = 0 in datasheet reflects mA */
		.m[PSC_TEMPERATURE] = 1,
		.b[PSC_TEMPERATURE] = 0,
		.R[PSC_TEMPERATURE] = 2,
		.func[0] = PMBUS_HAVE_VOUT | PMBUS_HAVE_STATUS_VOUT
		  | PMBUS_HAVE_IOUT | PMBUS_HAVE_STATUS_IOUT,
		.func[1] = PMBUS_HAVE_VOUT | PMBUS_HAVE_STATUS_VOUT
		  | PMBUS_HAVE_IOUT | PMBUS_HAVE_STATUS_IOUT,
		.func[2] = PMBUS_HAVE_VOUT | PMBUS_HAVE_STATUS_VOUT
		  | PMBUS_HAVE_IOUT | PMBUS_HAVE_STATUS_IOUT,
		.func[3] = PMBUS_HAVE_VOUT | PMBUS_HAVE_STATUS_VOUT
		  | PMBUS_HAVE_IOUT | PMBUS_HAVE_STATUS_IOUT,
		.func[4] = PMBUS_HAVE_VOUT | PMBUS_HAVE_STATUS_VOUT
		  | PMBUS_HAVE_IOUT | PMBUS_HAVE_STATUS_IOUT,
		.func[5] = PMBUS_HAVE_VOUT | PMBUS_HAVE_STATUS_VOUT
		  | PMBUS_HAVE_IOUT | PMBUS_HAVE_STATUS_IOUT,
		.func[6] = PMBUS_HAVE_TEMP | PMBUS_HAVE_STATUS_TEMP,
		.func[7] = PMBUS_HAVE_TEMP | PMBUS_HAVE_STATUS_TEMP,
		.func[8] = PMBUS_HAVE_TEMP | PMBUS_HAVE_STATUS_TEMP,
		.func[9] = PMBUS_HAVE_TEMP | PMBUS_HAVE_STATUS_TEMP,
		.func[10] = PMBUS_HAVE_TEMP | PMBUS_HAVE_STATUS_TEMP,
		.func[11] = PMBUS_HAVE_TEMP | PMBUS_HAVE_STATUS_TEMP,
		.func[12] = PMBUS_HAVE_TEMP | PMBUS_HAVE_STATUS_TEMP,
		.func[13] = PMBUS_HAVE_TEMP | PMBUS_HAVE_STATUS_TEMP,
		.read_byte_data = max34440_read_byte_data,
		.read_word_data = max34440_read_word_data,
		.write_word_data = max34440_write_word_data,
	},
	[max34441] = {
		.pages = 12,
		.format[PSC_VOLTAGE_IN] = direct,
		.format[PSC_VOLTAGE_OUT] = direct,
		.format[PSC_TEMPERATURE] = direct,
		.format[PSC_CURRENT_OUT] = direct,
		.format[PSC_FAN] = direct,
		.m[PSC_VOLTAGE_IN] = 1,
		.b[PSC_VOLTAGE_IN] = 0,
		.R[PSC_VOLTAGE_IN] = 3,
		.m[PSC_VOLTAGE_OUT] = 1,
		.b[PSC_VOLTAGE_OUT] = 0,
		.R[PSC_VOLTAGE_OUT] = 3,
		.m[PSC_CURRENT_OUT] = 1,
		.b[PSC_CURRENT_OUT] = 0,
		.R[PSC_CURRENT_OUT] = 3,
		.m[PSC_TEMPERATURE] = 1,
		.b[PSC_TEMPERATURE] = 0,
		.R[PSC_TEMPERATURE] = 2,
		.m[PSC_FAN] = 1,
		.b[PSC_FAN] = 0,
		.R[PSC_FAN] = 0,
		.func[0] = PMBUS_HAVE_VOUT | PMBUS_HAVE_STATUS_VOUT
		  | PMBUS_HAVE_IOUT | PMBUS_HAVE_STATUS_IOUT,
		.func[1] = PMBUS_HAVE_VOUT | PMBUS_HAVE_STATUS_VOUT
		  | PMBUS_HAVE_IOUT | PMBUS_HAVE_STATUS_IOUT,
		.func[2] = PMBUS_HAVE_VOUT | PMBUS_HAVE_STATUS_VOUT
		  | PMBUS_HAVE_IOUT | PMBUS_HAVE_STATUS_IOUT,
		.func[3] = PMBUS_HAVE_VOUT | PMBUS_HAVE_STATUS_VOUT
		  | PMBUS_HAVE_IOUT | PMBUS_HAVE_STATUS_IOUT,
		.func[4] = PMBUS_HAVE_VOUT | PMBUS_HAVE_STATUS_VOUT
		  | PMBUS_HAVE_IOUT | PMBUS_HAVE_STATUS_IOUT,
		.func[5] = PMBUS_HAVE_FAN12 | PMBUS_HAVE_STATUS_FAN12,
		.func[6] = PMBUS_HAVE_TEMP | PMBUS_HAVE_STATUS_TEMP,
		.func[7] = PMBUS_HAVE_TEMP | PMBUS_HAVE_STATUS_TEMP,
		.func[8] = PMBUS_HAVE_TEMP | PMBUS_HAVE_STATUS_TEMP,
		.func[9] = PMBUS_HAVE_TEMP | PMBUS_HAVE_STATUS_TEMP,
		.func[10] = PMBUS_HAVE_TEMP | PMBUS_HAVE_STATUS_TEMP,
		.func[11] = PMBUS_HAVE_TEMP | PMBUS_HAVE_STATUS_TEMP,
		.read_byte_data = max34440_read_byte_data,
		.read_word_data = max34440_read_word_data,
		.write_word_data = max34440_write_word_data,
	},
	[max34446] = {
		.pages = 7,
		.format[PSC_VOLTAGE_IN] = direct,
		.format[PSC_VOLTAGE_OUT] = direct,
		.format[PSC_TEMPERATURE] = direct,
		.format[PSC_CURRENT_OUT] = direct,
		.format[PSC_POWER] = direct,
		.m[PSC_VOLTAGE_IN] = 1,
		.b[PSC_VOLTAGE_IN] = 0,
		.R[PSC_VOLTAGE_IN] = 3,
		.m[PSC_VOLTAGE_OUT] = 1,
		.b[PSC_VOLTAGE_OUT] = 0,
		.R[PSC_VOLTAGE_OUT] = 3,
		.m[PSC_CURRENT_OUT] = 1,
		.b[PSC_CURRENT_OUT] = 0,
		.R[PSC_CURRENT_OUT] = 3,
		.m[PSC_POWER] = 1,
		.b[PSC_POWER] = 0,
		.R[PSC_POWER] = 3,
		.m[PSC_TEMPERATURE] = 1,
		.b[PSC_TEMPERATURE] = 0,
		.R[PSC_TEMPERATURE] = 2,
		.func[0] = PMBUS_HAVE_VOUT | PMBUS_HAVE_STATUS_VOUT
		  | PMBUS_HAVE_IOUT | PMBUS_HAVE_STATUS_IOUT | PMBUS_HAVE_POUT,
		.func[1] = PMBUS_HAVE_VOUT | PMBUS_HAVE_STATUS_VOUT
		  | PMBUS_HAVE_IOUT | PMBUS_HAVE_STATUS_IOUT,
		.func[2] = PMBUS_HAVE_VOUT | PMBUS_HAVE_STATUS_VOUT
		  | PMBUS_HAVE_IOUT | PMBUS_HAVE_STATUS_IOUT | PMBUS_HAVE_POUT,
		.func[3] = PMBUS_HAVE_VOUT | PMBUS_HAVE_STATUS_VOUT
		  | PMBUS_HAVE_IOUT | PMBUS_HAVE_STATUS_IOUT,
		.func[4] = PMBUS_HAVE_TEMP | PMBUS_HAVE_STATUS_TEMP,
		.func[5] = PMBUS_HAVE_TEMP | PMBUS_HAVE_STATUS_TEMP,
		.func[6] = PMBUS_HAVE_TEMP | PMBUS_HAVE_STATUS_TEMP,
		.read_byte_data = max34440_read_byte_data,
		.read_word_data = max34440_read_word_data,
		.write_word_data = max34440_write_word_data,
	},
};

static int max34440_probe(struct i2c_client *client,
			  const struct i2c_device_id *id)
{
	struct max34440_data *data;

	data = devm_kzalloc(&client->dev, sizeof(struct max34440_data),
			    GFP_KERNEL);
	if (!data)
		return -ENOMEM;
	data->id = id->driver_data;
	data->info = max34440_info[id->driver_data];

	return pmbus_do_probe(client, id, &data->info);
}

static const struct i2c_device_id max34440_id[] = {
	{"max34440", max34440},
	{"max34441", max34441},
	{"max34446", max34446},
	{}
};
MODULE_DEVICE_TABLE(i2c, max34440_id);

/* This is the driver that will be inserted */
static struct i2c_driver max34440_driver = {
	.driver = {
		   .name = "max34440",
		   },
	.probe = max34440_probe,
	.remove = pmbus_do_remove,
	.id_table = max34440_id,
};

module_i2c_driver(max34440_driver);

MODULE_AUTHOR("Guenter Roeck");
MODULE_DESCRIPTION("PMBus driver for Maxim MAX34440/MAX34441");
MODULE_LICENSE("GPL");<|MERGE_RESOLUTION|>--- conflicted
+++ resolved
@@ -149,12 +149,9 @@
 		ret = pmbus_write_word_data(client, page,
 					    MAX34440_MFR_TEMPERATURE_PEAK,
 					    0x8000);
-<<<<<<< HEAD
-=======
 		if (!ret && data->id == max34446)
 			ret = pmbus_write_word_data(client, page,
 					MAX34446_MFR_TEMPERATURE_AVG, 0);
->>>>>>> e9676695
 		break;
 	default:
 		ret = -ENODATA;
