--- conflicted
+++ resolved
@@ -654,13 +654,8 @@
 		goto out;
 
 	case 'P':
-<<<<<<< HEAD
-		err = carl9170_set_channel(ar, ar->hw->conf.channel,
-					   ar->hw->conf.channel_type);
-=======
 		err = carl9170_set_channel(ar, ar->hw->conf.chandef.chan,
 			cfg80211_get_chandef_type(&ar->hw->conf.chandef));
->>>>>>> b006ed54
 		if (err < 0)
 			count = err;
 
