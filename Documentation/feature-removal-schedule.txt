--- conflicted
+++ resolved
@@ -509,22 +509,7 @@
 	correct them later.  Callers of pci_scan_bus_parented() should
 	convert to using pci_scan_root_bus() so they can supply a list of
 	bus resources when the bus is created.
-<<<<<<< HEAD
 Who:	Bjorn Helgaas <bhelgaas@google.com>
-
-----------------------------
-
-What:	The CAP9 SoC family will be removed
-When:	3.4
-Files:	arch/arm/mach-at91/at91cap9.c
-	arch/arm/mach-at91/at91cap9_devices.c
-	arch/arm/mach-at91/include/mach/at91cap9.h
-	arch/arm/mach-at91/include/mach/at91cap9_matrix.h
-	arch/arm/mach-at91/include/mach/at91cap9_ddrsdr.h
-	arch/arm/mach-at91/board-cap9adk.c
-Why:	The code is not actively maintained and platforms are now hard to find.
-Who:	Nicolas Ferre <nicolas.ferre@atmel.com>
-	Jean-Christophe PLAGNIOL-VILLARD <plagnioj@jcrosoft.com>
 
 ----------------------------
 
@@ -543,7 +528,4 @@
 When:	3.5
 Why:	The old kmap_atomic() with two arguments is deprecated, we only
 	keep it for backward compatibility for few cycles and then drop it.
-Who:	Cong Wang <amwang@redhat.com>
-=======
-Who:	Bjorn Helgaas <bhelgaas@google.com>
->>>>>>> f4e2467b
+Who:	Cong Wang <amwang@redhat.com>